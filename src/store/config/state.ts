--- conflicted
+++ resolved
@@ -68,11 +68,8 @@
         printEtaCalculation: ['file'],
         enableDiagnostics: false,
         thumbnailSize: 32,
-<<<<<<< HEAD
+        colorPickerValueRange: 'absolute',
         showHidden: false
-=======
-        colorPickerValueRange: 'absolute'
->>>>>>> 84ae1e10
       },
       theme: {
         isDark: true,
