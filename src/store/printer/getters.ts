import Vue from 'vue'
import type { GetterTree } from 'vuex'
import type { RootState } from '../types'
import type { PrinterState, Heater, Fan, Led, OutputPin, Sensor, RunoutSensor, KnownExtruder, MCU, Endstop, Probe, ExtruderStepper, Extruder, ExtruderConfig, ProbeName, Stepper, ScrewsTiltAdjustScrew, ScrewsTiltAdjust, BedScrews, BedSize, GcodeCommands, TimeEstimates, BeaconState } from './types'
import { get } from 'lodash-es'
import getKlipperType from '@/util/get-klipper-type'
import i18n from '@/plugins/i18n'
import type { GcodeHelp } from '../console/types'
import type { ServerInfo } from '../server/types'
import { Globals } from '@/globals'
import isKeyOf from '@/util/is-key-of'

export const getters: GetterTree<PrinterState, RootState> = {

  /**
   * Indicates if klippy is connected or not.
   */
  getKlippyReady: (state, getters, rootState, rootGetters): boolean => {
    // Valid states are;
    // ready, startup, shutdown, error
    const serverInfo = rootGetters['server/getInfo'] as ServerInfo

    return (
      serverInfo.klippy_state === 'ready' &&
      serverInfo.klippy_connected
    )
  },

  getKlippyConnected: (state, getters, rootState, rootGetters): boolean => {
    const serverInfo = rootGetters['server/getInfo'] as ServerInfo

    return serverInfo.klippy_connected
  },

  getKlippyState: (state, getters, rootState, rootGetters): string => {
    const serverInfo = rootGetters['server/getInfo'] as ServerInfo

    return Vue.$filters.capitalize(serverInfo.klippy_state || '')
  },

  getKlippyStateMessage: (state, getters, rootState, rootGetters): string => {
    // If there's absolutely no connection to klipper, then
    // say so.
    const serverInfo = rootGetters['server/getInfo'] as ServerInfo
    if (serverInfo.klippy_connected === false) {
      return 'Klippy not connected.'
    }

    // If an external source fires an estop, or the client
    // is refreshed while klipper is down - the webhook data maybe invalid
    // but the printer info should be good.
    if (state.info.state_message) {
      return state.info.state_message.trim().replace(/\r\n|\r|\n/g, '<br />')
    }
    if (state.printer.webhooks.state_message) {
      return state.printer.webhooks.state_message.trim().replace(/\r\n|\r|\n/g, '<br />')
    }
    return 'Unknown'
  },

  getKlippyApp: (state) => {
    const app = state.info.app?.toLowerCase()

    const klippyApp = app && isKeyOf(app, Globals.SUPPORTED_SERVICES.klipper)
      ? app
      : 'klipper'

    return {
      name: klippyApp,
      ...Globals.SUPPORTED_SERVICES.klipper[klippyApp]
    }
  },

  /**
   * Returns a string value indicating the state of the printer.
   */
  getPrinterState: (state): string => {
    const state1 = state.printer.idle_timeout.state // printing, ready, idle
    const state2 = state.printer.print_stats.state // printing, paused, standby, complete, cancelled, error
    // If the idle state says we're printing, but the print_stats say otherwise - then
    // we're probably busy moving the toolhead or doing some other process.
    // Possible values are;
    // printing, busy, paused, cancelled, ready, idle, standby
    if (state1 && state2) {
      if (
        state2.toLowerCase() === 'paused' ||
        state2.toLowerCase() === 'cancelled'
      ) {
        return state2.toLowerCase()
      }
      if (
        state1.toLowerCase() === 'printing' &&
        state2.toLowerCase() !== 'printing'
      ) {
        // The printers idle_timeout changes to printing when it's busy applying
        // some change - but not necessarily printing anything. This state hopefully
        // helps aleviate that confusion.
        return 'busy'
      }
      return state1.toLowerCase()
    } else {
      return 'loading'
    }
  },

  getFileRelativePrintProgress: (state): number => {
    const { gcode_start_byte, gcode_end_byte, path, filename } = state.printer.current_file ?? {}
    const { file_position, progress } = state.printer.virtual_sdcard ?? {}

    const fullFilename = path ? `${path}/${filename}` : filename

    if (gcode_start_byte && gcode_end_byte && file_position && fullFilename === state.printer.print_stats.filename) {
      if (file_position <= gcode_start_byte) return 0
      if (file_position >= gcode_end_byte) return 1

      const currentPosition = file_position - gcode_start_byte
      const endPosition = gcode_end_byte - gcode_start_byte

      if (currentPosition > 0 && endPosition > 0) return currentPosition / endPosition
    }

    return progress || 0
  },

  getFileAbsolutePrintProgress: (state): number => {
    return state.printer.virtual_sdcard?.progress || 0
  },

  getSlicerPrintProgress: (state): number => {
    return state.printer.display_status.progress || 0
  },

  getFilamentPrintProgress: (state) => {
    const { filament_used, filename: statsFilename } = state.printer.print_stats ?? {}
    const { filament_total, path, filename } = state.printer.current_file ?? {}

    const fullFilename = path ? `${path}/${filename}` : filename

    if (filament_used != null && filament_total && fullFilename === statsFilename) {
      return filament_used / filament_total
    }

    return state.printer.virtual_sdcard?.progress || 0
  },

  getPrintProgress: (state, getters, rootState): number => {
    const printProgressCalculation = rootState.config.uiSettings.general.printProgressCalculation

    const printProgressCalculationResults = printProgressCalculation
      .map(type => {
        switch (type) {
          case 'file':
            return getters.getFileRelativePrintProgress

          case 'fileAbsolute':
            return getters.getFileAbsolutePrintProgress

          case 'slicer':
            return getters.getSlicerPrintProgress

          case 'filament':
            return getters.getFilamentPrintProgress

          default:
            return 0
        }
      })
      .filter(result => result > 0)

    const printProgress = printProgressCalculationResults
      .reduce((a, b) => a + b, 0) / printProgressCalculationResults.length || 0

    return printProgress
  },

  getPrintLayers: (state): number => {
    const layersFromPrintStats = state.printer.print_stats.info?.total_layer
    if (typeof layersFromPrintStats === 'number') {
      return layersFromPrintStats
    }
    const current_file = state.printer.current_file
    if ('layer_count' in current_file) {
      return current_file.layer_count
    } else if (
      'first_layer_height' in current_file &&
      'layer_height' in current_file &&
      'object_height' in current_file
    ) {
      const lc = Math.ceil((current_file.object_height - current_file.first_layer_height) / current_file.layer_height + 1)
      if (lc > 0) return lc
    }
    return 0
  },

  getPrintLayer: (state): number => {
    const layerFromPrintStats = state.printer.print_stats.info?.current_layer
    if (typeof layerFromPrintStats === 'number') {
      return layerFromPrintStats
    }
    const current_file = state.printer.current_file
    const duration = state.printer.print_stats.print_duration || 0
    const pos = state.printer.gcode_move.gcode_position
    if (
      current_file &&
      duration > 0 &&
      'first_layer_height' in current_file &&
      'layer_height' in current_file &&
      pos &&
      pos.length >= 3
    ) {
      const z = state.printer.gcode_move.gcode_position[2]
      const l = Math.ceil((z - current_file.first_layer_height) / current_file.layer_height + 1)
      if (l > 0) return l
    }
    return 0
  },

  getTimeEstimates: (state, getters, rootGetters): TimeEstimates => {
    const progress = getters.getPrintProgress as number
    const fileProgress = getters.getFileRelativePrintProgress as number

    const totalDuration = state.printer.print_stats?.total_duration as number | undefined ?? 0
    const printDuration = state.printer.print_stats?.print_duration as number | undefined ?? 0

    const fileLeft = printDuration > 0 && fileProgress > 0
      ? printDuration / fileProgress - printDuration
      : 0

    const currentFileStatus = state.printer.current_file?.history?.status as string | undefined
    const currentFileTotalDuration = state.printer.current_file?.history?.total_duration as number | undefined

    const actualLeft = currentFileStatus === 'completed' && currentFileTotalDuration != null
      ? currentFileTotalDuration - printDuration
      : 0

    const slicerTotal = state.printer.current_file?.estimated_time as number | undefined

    const slicerLeft = slicerTotal != null && slicerTotal > 0
      ? slicerTotal - printDuration
      : 0

    const printEtaCalculation = rootGetters.config.uiSettings.general.printEtaCalculation

    const printEtaCalculationResults = printEtaCalculation
      .map(type => {
        switch (type) {
          case 'file':
            return (
              actualLeft > 0
                ? actualLeft
                : fileLeft
            )

          case 'slicer':
            return slicerLeft

          default:
            return 0
        }
      })
      .filter(result => result > 0)

    const etaLeft = printEtaCalculationResults
      .reduce((a, b) => a + b, 0) / printEtaCalculationResults.length || 0

    const eta = Date.now() + etaLeft * 1000

    return {
      progress: Math.floor(progress * 100),
      printDuration,
      totalDuration,
      slicerLeft,
      fileLeft,
      actualLeft,
      eta
    }
  },

  /**
   * Return system stats
   */
  getSystemStats: (state) => {
    return state.printer.system_stats
  },

  /**
   * Return MCU's and their state
   */
  getMcus: (state) => {
    const mcus: MCU[] = []
    Object.keys(state.printer)
      .filter(key => key.startsWith('mcu'))
      .sort()
      .forEach(key => {
        mcus.push({
          name: key,
          ...state.printer[key]
        })
      })
    return mcus
  },

  getHasExtruder: (state) => {
    return state.printer.extruder
  },

  getHasMultipleExtruders: (state) => {
    return (
      state.printer.extruder &&
      state.printer.extruder1
    )
  },

  /**
 * Return known extruders, giving them a friendly name.
 */
  getExtruders: (state) => {
    const extruderCount = Object.keys(state.printer)
      .filter(key => /^extruder\d{0,2}$/.exec(key))
      .length

    return [...Array(extruderCount).keys()]
      .map((index): KnownExtruder => ({
        key: `extruder${index === 0 ? '' : index}`,
        name: extruderCount === 1 ? 'Extruder' : `Extruder ${index}`
      }))
  },

  // Return the current extruder along with its configuration.
  getActiveExtruder: (state, getters) => {
    const name = state.printer.toolhead.extruder || 'extruder'
    return getters.getExtruderByName(name) as Extruder | undefined
  },

  // Returns an extruder by name.
  getExtruderByName: (state, getters) => (name: string) => {
    const e = state.printer[name] || undefined
    const c = getters.getPrinterSettings(name) as ExtruderConfig

    // If we can't find what we need..
    if (!e || !c) return undefined

    // If we have other extruders, they may inherit some properties
    // from the first depending how they're defined.
    const { min_extrude_temp } = name === 'extruder'
      ? c
      : getters.getPrinterSettings('extruder') as ExtruderConfig

    const extruder: Extruder = {
      min_extrude_temp,
      config: { ...c },
      ...e
    }

    return extruder
  },

  getExtruderSteppers: (state, getters): ExtruderStepper[] => {
    const steppers = getters.getSteppers as Stepper[]

    return steppers
      .filter((stepper): stepper is ExtruderStepper => stepper.key.startsWith('extruder_stepper '))
  },

  getSteppers: (state, getters): Stepper[] => {
    const steppers: Stepper[] = []

    const stepperKeys: string[] = state.printer.motion_report.steppers ?? []

    for (const item of stepperKeys) {
      const name = item.startsWith('stepper_')
        ? item.substring(8)
        : item.split(' ', 2).pop() || ''

      const e = state.printer[item]
      const c = getters.getPrinterSettings(item)

      steppers.push({
        name,
        prettyName: Vue.$filters.prettyCase(name),
        key: item,
        enabled: state.printer.stepper_enable?.steppers[item],
        ...e,
        config: { ...c }
      })
    }

    return steppers
  },

  getHasSteppersEnabled: (state, getters): boolean => {
    const steppers = getters.getSteppers as Stepper[]

    return Object.values(steppers)
      .some(stepper => stepper.enabled == null || stepper.enabled)
  },

  /**
   * Given axes, returns a boolean indicating if the axes are homed.
   */
  getHomedAxes: (state) => (axes?: string): boolean => {
    return (
      axes != null &&
      axes.length > 0 &&
      axes.split('')
        .every(char => state.printer.toolhead.homed_axes.includes(char))
    )
  },

  getRunoutSensors: (state): RunoutSensor[] => {
    const supportedSensors = ['filament_switch_sensor', 'filament_motion_sensor']
    const sensors: RunoutSensor[] = []
    for (const item in state.printer) {
      const [type, nameFromSplit] = item.split(' ', 2)

      if (supportedSensors.includes(type)) {
        const name = nameFromSplit ?? item
        const sensor = get(state.printer, item, undefined)
        sensors.push({
          name,
          prettyName: Vue.$filters.prettyCase(name),
          ...sensor
        })
      }
    }
    return sensors
  },

  getEndstops: (state) => {
    const endstops: Endstop[] = []
    Object.keys(state.printer.endstops)
      .sort()
      .forEach(key => {
        endstops.push({
          name: key,
          state: state.printer.endstops[key]
        })
      })
    return endstops
  },

  getProbe: (state, getters): Probe | undefined => {
    const probe = state.printer.probe as Probe | undefined

    if (probe && !probe.name) {
      const probeNames = [
        'bltouch',
        'smart_effector',
        'probe'
      ] as ProbeName[]

      for (const name of probeNames) {
        const probeSettings = getters.getPrinterSettings(name)

        if (probeSettings?.z_offset !== undefined) {
          const probeWithName: Probe = {
            ...probe,
            name
          }

          return probeWithName
        }
      }
    }

    return probe
  },

  /**
   * Return available heaters
   */
  getHeaters: (state, getters): Heater[] => {
    const heaters = state.printer.heaters.available_heaters || []
    if (
      heaters.length
    ) {
      const r: Heater[] = []
      heaters.forEach((e: string) => {
        const heater = state.printer[e]
        if (heater && Object.keys(heater).length > 0) {
          const config = getters.getPrinterSettings(e)
          // Some heater items may have a prefix determining type.
          // Check for these and split as necessary.
          const keys = [
            'heater_generic'
          ]

          const [type, nameFromSplit] = e.split(' ', 2)
          const name = nameFromSplit && keys.includes(type)
            ? nameFromSplit
            : e

          const color = Vue.$colorset.next(getKlipperType(e), e)
          const prettyName = Vue.$filters.prettyCase(name)

          r.push({
            ...heater,
            name,
            color,
            prettyName,
            key: e,
            minTemp: config?.min_temp,
            maxTemp: config?.max_temp
          })
        }
      })

      return r.sort((a, b) => a.name.localeCompare(b.name))
    }
    return []
  },

  getAllLeds: (_, getters) => (showHidden = false) => {
    return getters.getOutputs([
      'led',
      'neopixel',
<<<<<<< HEAD
      'dotstar'
    ], showHidden)
=======
      'dotstar',
      'pca9533',
      'pca9632'
    ])
>>>>>>> 84ae1e10
  },

  getAllFans: (_, getters) => (showHidden = false) => {
    return getters.getOutputs([
      'temperature_fan',
      'controller_fan',
      'heater_fan',
      'fan_generic',
      'fan'
    ], showHidden)
  },

  /**
   * Return toolhead fans
   */
  getToolHeadFans: (_, getters) => (showHidden = false) => {
    return getters.getOutputs([
      // 'temperature_fan',
      // 'controller_fan',
      'heater_fan',
      // 'fan_generic',
      'fan'
    ], showHidden)
  },

  getOtherFans: (_, getters) => (showHidden = false) => {
    return getters.getOutputs([
      'temperature_fan',
      'controller_fan',
      // 'heater_fan',
      'fan_generic'
      // 'fan'
    ], showHidden)
  },

  /**
   * Return output pins
   */
  getPins: (_, getters) => (showHidden = false) => {
    const outputs = getters.getOutputs([
<<<<<<< HEAD
      'output_pin'
    ], showHidden)
=======
      'output_pin',
      'pwm_tool',
      'pwm_cycle_time'
    ])
>>>>>>> 84ae1e10
    return outputs.sort((output: OutputPin) => output.pwm ? 1 : -1)
  },

  getPinByName: (state, getters) => (name: string) => {
    const pins = getters.getPins() as OutputPin[]

    return pins.find(pin => pin.name === name)
  },

  /**
  * Return available fans and output pins
  */
  getOutputs: (state, getters) => (filter?: string[], showHidden = false): Array<Fan | Led | OutputPin> => {
    // Fans..
    const fans = [
      'temperature_fan',
      'controller_fan',
      'heater_fan',
      'fan_generic',
      'fan'
    ]

    // Generic pins...
    const outputPins = [
      'output_pin',
      'pwm_tool',
      'pwm_cycle_time'
    ]

    // LEDs...
    const leds = [
      'led',
      'neopixel',
      'dotstar',
      'pca9533',
      'pca9632'
    ]

    // Are they controllable?
    const controllable = [
      'fan',
      'fan_generic',
      'output_pin',
      'pwm_tool',
      'pwm_cycle_time',
      'led',
      'neopixel',
      'dotstar',
      'pca9533',
      'pca9632'
    ]

    // Should we apply a color?
    const applyColor = [
      'temperature_fan'
    ]

    // Should we filter visiblity based on the _ prefix?
    const filterByPrefix = [
      'output_pin',
      'pwm_tool',
      'pwm_cycle_time',
      'temperature_fan',
      'controller_fan',
      'heater_fan',
      'fan_generic',
      'led',
      'neopixel',
      'dotstar',
      'pca9533',
      'pca9632',
      'nevermore'
    ]

    const supportedTypes = (filter && filter.length)
      ? filter
      : [...fans, ...outputPins, ...leds]

    const pins: Array<Fan | Led | OutputPin> = []

    for (const pin in state.printer) {
      const [type, nameFromSplit] = pin.split(' ', 2)
      const name = nameFromSplit ?? pin

      if (
        supportedTypes.includes(type) &&
        ((!filterByPrefix.includes(type) || !name.startsWith('_')) || showHidden)
      ) {
        const prettyName = name === 'fan'
          ? 'Part Fan' // If we know its the part fan.
          : Vue.$filters.prettyCase(name)

        const color = (applyColor.includes(type))
          ? Vue.$colorset.next(getKlipperType(pin), pin)
          : undefined

        const config = getters.getPrinterSettings(pin)

        let output: Fan | Led | OutputPin = {
          ...state.printer[pin],
          ...getters.getExtraSensorData(config?.sensor_type?.toLowerCase(), name),
          config: { ...config },
          name,
          prettyName,
          key: pin,
          color,
          type,
          controllable: (controllable.includes(type))
        }

        if (fans.includes(type)) {
          output = {
            ...output,
            minTemp: config?.min_temp,
            maxTemp: config?.max_temp
          }
        }

        if (outputPins.includes(type)) {
          output = {
            ...output,
            pwm: config?.pwm ?? false,
            scale: config?.scale ?? 1,
            resetValue: config?.value ?? 0,
            controllable: config?.static_value ? false : controllable.includes(type)
          }
        }

        pins.push(output)
      }
    }
    return pins
      .sort((a, b) => a.type.localeCompare(b.type) || a.name.localeCompare(b.name))
  },

  /**
   * Return available temperature probes / sensors.
   */
  getSensors: (state, getters): Sensor[] => {
    const supportedSensors = [
      'temperature_sensor',
      'temperature_probe',
      'tmc2240',
      'z_thermal_adjust'
    ]
    const supportedDrivers = [
      'tmc2240'
    ]

    const sensors = Object.keys(state.printer)
      .reduce((groups, item) => {
        const [type, nameFromSplit] = item.split(' ', 2)
        const name = nameFromSplit ?? item

        if (supportedSensors.includes(type) && !name.startsWith('_')) {
          const prettyName = supportedDrivers.includes(type)
            ? i18n.t('app.general.label.stepper_driver',
              {
                name:
                  name.startsWith('stepper_')
                    ? name.substring(8).toUpperCase()
                    : Vue.$filters.prettyCase(name)
              })
            : Vue.$filters.prettyCase(name)
          const color = Vue.$colorset.next(getKlipperType(item), item)
          const config = getters.getPrinterSettings(item)

          groups[name] = {
            ...state.printer[item],
            ...getters.getExtraSensorData(config?.sensor_type?.toLowerCase(), name),
            config: { ...config },
            minTemp: config?.min_temp ?? null,
            maxTemp: config?.max_temp ?? null,
            name,
            key: item,
            prettyName,
            color,
            type
          }
        }

        return groups
      }, {} as Record<string, Sensor>)

    return Object.values(sensors)
      .sort((a, b) => a.type.localeCompare(b.type) || a.name.localeCompare(b.name))
  },

  getExtraSensorData: (state) => (sensorType: string, name: string) => {
    const supportedSensors = [
      'aht10',
      'bme280',
      'htu21d',
      'sht3x'
    ]

    if (supportedSensors.includes(sensorType)) {
      const sensor = state.printer[`${sensorType} ${name}`]

      if (sensor) {
        const { pressure, humidity, gas } = sensor

        return {
          pressure,
          humidity,
          gas
        }
      }
    }
  },

  /**
   * Return a list of keys that represent something we may want
   * to chart.
   */
  getChartableSensors: (state) => {
    const keyGroups = [
      [
        'temperature_fan'
      ],
      [
        'temperature_probe',
        'z_thermal_adjust',
        'temperature_sensor'
      ],
      [
        'tmc2240'
      ]
    ]

    const printerKeys = Object.keys(state.printer)

    const sensors = keyGroups.flatMap(keyGroup => {
      const keyGroupRegExpArray = keyGroup
        .map(x => new RegExp(`^${x}(?! _)`))

      return printerKeys
        .filter(key => keyGroupRegExpArray.some(x => x.test(key)))
        .sort((a, b) => a.localeCompare(b))
    })

    const heaters = [...state.printer.heaters.available_heaters as string[]]
      .sort((a, b) => a.localeCompare(b))

    return [
      ...heaters,
      ...sensors
    ]
  },

  getBedScrews: (_, getters) => {
    const config = getters.getPrinterSettings('bed_screws')
    const screws: BedScrews[] = []

    for (let index = 1; index <= 99; index++) {
      const key = `screw${index}`
      const coords = config[key]

      if (!coords) {
        break
      }

      const fine = config[`screw${index}_fine_adjust`]
      const name = config[`screw${index}_name`]
      const prettyName = Vue.$filters.prettyCase(name || i18n.t('app.general.label.screw_number', { index: index + 1 }))

      screws.push({
        key,
        name,
        prettyName,
        fine,
        x: coords[0],
        y: coords[1]
      })
    }

    return screws
  },

  getScrewsTiltAdjust: (state, getters) => {
    const config = getters.getPrinterSettings('screws_tilt_adjust')
    const screws: ScrewsTiltAdjustScrew[] = []

    const { results, ...rest } = state.printer.screws_tilt_adjust

    for (let index = 1; index <= 99; index++) {
      const key = `screw${index}`
      const result = results?.[key]

      if (!result) {
        break
      }

      const coords = config[key]
      const name = config[`${key}_name`]
      const prettyName = Vue.$filters.prettyCase(name || i18n.t('app.general.label.screw_number', { index: index + 1 }))
      const [hours, minutes] = result.adjust
        .split(':')
        .map(Number)
      const adjustMinutes = hours * 60 + minutes

      screws.push({
        key,
        name,
        prettyName,
        ...result,
        adjustMinutes,
        x: coords[0],
        y: coords[1]
      })
    }

    return {
      ...rest,
      screws
    } as ScrewsTiltAdjust
  },

  /**
   * Return a required setting from the printer.config object.
   */
  getPrinterSettings: (state) => (setting: string) => {
    if (
      state.printer &&
      state.printer.configfile &&
      state.printer.configfile.settings
    ) {
      if (setting) return get(state.printer.configfile.settings, setting.toLowerCase(), undefined)
      return state.printer.configfile.settings
    }
    return undefined
  },

  getPrinterConfig: (state) => (config: string) => {
    if (
      state.printer &&
      state.printer.configfile &&
      state.printer.configfile.config
    ) {
      if (config) return get(state.printer.configfile.config, config, undefined)
      return state.printer.configfile.config
    }
    return undefined
  },

  getHasWarnings: (state, getters, rootState) => {
    return (
      rootState.socket &&
      rootState.socket.open &&
      rootState.socket.ready &&
      (
        getters.getPrinterWarnings.length > 0 ||
        getters.getKlipperWarnings.length > 0 ||
        getters.getMoonrakerFailedComponents.length > 0 ||
        getters.getMoonrakerWarnings.length > 0
      )
    )
  },

  getPrinterWarnings: (state, getters) => {
    const config = getters.getPrinterConfig()
    const warnings = []

    if (config) {
      if (!('virtual_sdcard' in config)) {
        warnings.push({ message: '[virtual_sdcard] not found in printer configuration.' })
      }

      if (!('pause_resume' in config)) {
        warnings.push({ message: '[pause_resume] not found in printer configuration.' })
      }

      if (
        !('display' in config) &&
        !('display_status' in config)
      ) {
        warnings.push({ message: '[display_status] is required if you do not have a [display] defined.' })
      }

      if (!('gcode_macro CANCEL_PRINT' in config)) {
        warnings.push({ message: 'CANCEL_PRINT macro not found in configuration.' })
      }
    }

    return warnings
  },

  getKlipperWarnings: (state) => {
    return state.printer.configfile?.warnings || []
  },

  getMoonrakerFailedComponents: (state, getters, rootState, rootGetters) => {
    const serverInfo = rootGetters['server/getInfo'] as ServerInfo

    return serverInfo.failed_components || []
  },

  getMoonrakerWarnings: (state, getters, rootState, rootGetters) => {
    const serverInfo = rootGetters['server/getInfo'] as ServerInfo

    return serverInfo.warnings || []
  },

  getSaveConfigPending: (state): boolean => {
    const saveConfigPending = state.printer.configfile?.save_config_pending as boolean | undefined

    return saveConfigPending || false
  },

  getSaveConfigPendingItems: (state): Record<string, Record<string, string>> => {
    const saveConfigPendingItems = state.printer.configfile?.save_config_pending_items as Record<string, Record<string, string>> | undefined

    return saveConfigPendingItems || {}
  },

  getHasRoundBed: (_, getters): boolean => {
    const kinematics = getters.getPrinterSettings('printer.kinematics') || ''

    return [
      'delta',
      'polar',
      'rotary_delta',
      'winch'
    ].includes(kinematics)
  },

  getBedSize: (state): BedSize | undefined => {
    const { axis_minimum, axis_maximum } = state.printer.toolhead

    if (
      axis_minimum.length < 2 ||
      axis_maximum.length < 2
    ) {
      return undefined
    }

    const [minX, minY] = axis_minimum
    const [maxX, maxY] = axis_maximum

    return {
      minX,
      minY,
      maxX,
      maxY
    }
  },

  getAvailableCommands: (state, getters, rootState, rootGetters): GcodeCommands => {
    const availableCommands = state.printer.gcode.commands as GcodeCommands | null

    if (availableCommands) {
      return availableCommands
    }

    const knownCommands = rootGetters['console/getAllKnownCommands'] as GcodeHelp

    return Object.entries(knownCommands)
      .reduce((availableCommands, [key, help]) => {
        availableCommands[key] = { help }

        return availableCommands
      }, {} as GcodeCommands)
  },

  getIsManualProbeActive: (state) => {
    return state.printer.manual_probe?.is_active || false
  },

  getIsBedScrewsAdjustActive: (state) => {
    return state.printer.bed_screws?.is_active || false
  },

  getHasScrewsTiltAdjustResults: (state) => {
    const { error, max_deviation, results } = state.printer.screws_tilt_adjust ?? {}

    return (
      !error &&
      max_deviation == null &&
      results &&
      Object.keys(results).length > 0
    )
  },

  getSupportsBeacon: (state, getters) => {
    return getters.getPrinterSettings('beacon') != null
  },

  getBeaconModels: (state, getters) => {
    const beacon = state.printer.beacon as BeaconState

    const models = Object.keys(getters.getPrinterSettings())
      .filter(key => key.startsWith('beacon model '))
      .map(key => {
        const name = key.substring(13)

        return {
          name,
          active: beacon.model === name
        }
      })

    return models
  }
}<|MERGE_RESOLUTION|>--- conflicted
+++ resolved
@@ -514,15 +514,10 @@
     return getters.getOutputs([
       'led',
       'neopixel',
-<<<<<<< HEAD
-      'dotstar'
-    ], showHidden)
-=======
       'dotstar',
       'pca9533',
       'pca9632'
-    ])
->>>>>>> 84ae1e10
+    ], showHidden)
   },
 
   getAllFans: (_, getters) => (showHidden = false) => {
@@ -563,15 +558,10 @@
    */
   getPins: (_, getters) => (showHidden = false) => {
     const outputs = getters.getOutputs([
-<<<<<<< HEAD
-      'output_pin'
-    ], showHidden)
-=======
       'output_pin',
       'pwm_tool',
       'pwm_cycle_time'
-    ])
->>>>>>> 84ae1e10
+    ], showHidden)
     return outputs.sort((output: OutputPin) => output.pwm ? 1 : -1)
   },
 
